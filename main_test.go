package main

import (
	"bytes"
	"encoding/base64"
	"encoding/json"
	"fmt"
	"io"
	"io/ioutil"
	"log"
	"mime/multipart"
	"net/http"
	"net/http/httptest"
	"os"
	"os/exec"
	"path"
	"regexp"
	"strings"
	"testing"
	"time"

	"gitlab.com/gitlab-org/gitlab-workhorse/internal/api"
	"gitlab.com/gitlab-org/gitlab-workhorse/internal/helper"
	"gitlab.com/gitlab-org/gitlab-workhorse/internal/testhelper"
	"gitlab.com/gitlab-org/gitlab-workhorse/internal/upstream"
)

const scratchDir = "testdata/scratch"
const testRepoRoot = "testdata/data"
const testDocumentRoot = "testdata/public"
const testRepo = "group/test.git"
const testProject = "group/test"

var checkoutDir = path.Join(scratchDir, "test")
var cacheDir = path.Join(scratchDir, "cache")

func TestMain(m *testing.M) {
	source := "https://gitlab.com/gitlab-org/gitlab-test.git"
	clonePath := path.Join(testRepoRoot, testRepo)
	if _, err := os.Stat(clonePath); err != nil {
		testCmd := exec.Command("git", "clone", "--bare", source, clonePath)
		testCmd.Stdout = os.Stdout
		testCmd.Stderr = os.Stderr

		if err := testCmd.Run(); err != nil {
			log.Printf("Test setup: failed to run %v", testCmd)
			os.Exit(-1)
		}
	}

	cleanup, err := testhelper.BuildExecutables()
	if err != nil {
		log.Printf("Test setup: failed to build executables: %v", err)
		os.Exit(1)
	}

	os.Exit(func() int {
		defer cleanup()
		return m.Run()
	}())
}

func TestAllowedClone(t *testing.T) {
	// Prepare clone directory
	if err := os.RemoveAll(scratchDir); err != nil {
		t.Fatal(err)
	}

	// Prepare test server and backend
	ts := testAuthServer(nil, 200, gitOkBody(t))
	defer ts.Close()
	ws := startWorkhorseServer(ts.URL)
	defer ws.Close()

	// Do the git clone
	cloneCmd := exec.Command("git", "clone", fmt.Sprintf("%s/%s", ws.URL, testRepo), checkoutDir)
	runOrFail(t, cloneCmd)

	// We may have cloned an 'empty' repository, 'git log' will fail in it
	logCmd := exec.Command("git", "log", "-1", "--oneline")
	logCmd.Dir = checkoutDir
	runOrFail(t, logCmd)
}

func TestAllowedShallowClone(t *testing.T) {
	// Prepare clone directory
	if err := os.RemoveAll(scratchDir); err != nil {
		t.Fatal(err)
	}

	// Prepare test server and backend
	ts := testAuthServer(nil, 200, gitOkBody(t))
	defer ts.Close()
	ws := startWorkhorseServer(ts.URL)
	defer ws.Close()

	// Shallow git clone (depth 1)
	cloneCmd := exec.Command("git", "clone", "--depth", "1", fmt.Sprintf("%s/%s", ws.URL, testRepo), checkoutDir)
	runOrFail(t, cloneCmd)

	// We may have cloned an 'empty' repository, 'git log' will fail in it
	logCmd := exec.Command("git", "log", "-1", "--oneline")
	logCmd.Dir = checkoutDir
	runOrFail(t, logCmd)
}

func TestDeniedClone(t *testing.T) {
	// Prepare clone directory
	if err := os.RemoveAll(scratchDir); err != nil {
		t.Fatal(err)
	}

	// Prepare test server and backend
	ts := testAuthServer(nil, 403, "Access denied")
	defer ts.Close()
	ws := startWorkhorseServer(ts.URL)
	defer ws.Close()

	// Do the git clone
	cloneCmd := exec.Command("git", "clone", fmt.Sprintf("%s/%s", ws.URL, testRepo), checkoutDir)
	out, err := cloneCmd.CombinedOutput()
	t.Logf("%s", out)
	if err == nil {
		t.Fatal("git clone should have failed")
	}
}

func TestAllowedPush(t *testing.T) {
	preparePushRepo(t)

	// Prepare the test server and backend
	ts := testAuthServer(nil, 200, gitOkBody(t))
	defer ts.Close()
	ws := startWorkhorseServer(ts.URL)
	defer ws.Close()

	// Perform the git push
	pushCmd := exec.Command("git", "push", fmt.Sprintf("%s/%s", ws.URL, testRepo), fmt.Sprintf("master:%s", newBranch()))
	pushCmd.Dir = checkoutDir
	runOrFail(t, pushCmd)
}

func TestDeniedPush(t *testing.T) {
	preparePushRepo(t)

	// Prepare the test server and backend
	ts := testAuthServer(nil, 403, "Access denied")
	defer ts.Close()
	ws := startWorkhorseServer(ts.URL)
	defer ws.Close()

	// Perform the git push
	pushCmd := exec.Command("git", "push", "-v", fmt.Sprintf("%s/%s", ws.URL, testRepo), fmt.Sprintf("master:%s", newBranch()))
	pushCmd.Dir = checkoutDir
	out, err := pushCmd.CombinedOutput()
	t.Logf("%s", out)
	if err == nil {
		t.Fatal("git push should have failed")
	}
}

func TestAllowedDownloadZip(t *testing.T) {
	prepareDownloadDir(t)

	// Prepare test server and backend
	archiveName := "foobar.zip"
	ts := archiveOKServer(t, archiveName)
	defer ts.Close()
	ws := startWorkhorseServer(ts.URL)
	defer ws.Close()

	downloadCmd := exec.Command("curl", "-J", "-O", fmt.Sprintf("%s/%s/repository/archive.zip", ws.URL, testProject))
	downloadCmd.Dir = scratchDir
	runOrFail(t, downloadCmd)

	extractCmd := exec.Command("unzip", archiveName)
	extractCmd.Dir = scratchDir
	runOrFail(t, extractCmd)
}

func TestAllowedDownloadTar(t *testing.T) {
	prepareDownloadDir(t)

	// Prepare test server and backend
	archiveName := "foobar.tar"
	ts := archiveOKServer(t, archiveName)
	defer ts.Close()
	ws := startWorkhorseServer(ts.URL)
	defer ws.Close()

	downloadCmd := exec.Command("curl", "-J", "-O", fmt.Sprintf("%s/%s/repository/archive.tar", ws.URL, testProject))
	downloadCmd.Dir = scratchDir
	runOrFail(t, downloadCmd)

	extractCmd := exec.Command("tar", "xf", archiveName)
	extractCmd.Dir = scratchDir
	runOrFail(t, extractCmd)
}

func TestAllowedDownloadTarGz(t *testing.T) {
	prepareDownloadDir(t)

	// Prepare test server and backend
	archiveName := "foobar.tar.gz"
	ts := archiveOKServer(t, archiveName)
	defer ts.Close()
	ws := startWorkhorseServer(ts.URL)
	defer ws.Close()

	downloadCmd := exec.Command("curl", "-J", "-O", fmt.Sprintf("%s/%s/repository/archive.tar.gz", ws.URL, testProject))
	downloadCmd.Dir = scratchDir
	runOrFail(t, downloadCmd)

	extractCmd := exec.Command("tar", "zxf", archiveName)
	extractCmd.Dir = scratchDir
	runOrFail(t, extractCmd)
}

func TestAllowedDownloadTarBz2(t *testing.T) {
	prepareDownloadDir(t)

	// Prepare test server and backend
	archiveName := "foobar.tar.bz2"
	ts := archiveOKServer(t, archiveName)
	defer ts.Close()
	ws := startWorkhorseServer(ts.URL)
	defer ws.Close()

	downloadCmd := exec.Command("curl", "-J", "-O", fmt.Sprintf("%s/%s/repository/archive.tar.bz2", ws.URL, testProject))
	downloadCmd.Dir = scratchDir
	runOrFail(t, downloadCmd)

	extractCmd := exec.Command("tar", "jxf", archiveName)
	extractCmd.Dir = scratchDir
	runOrFail(t, extractCmd)
}

func TestAllowedApiDownloadZip(t *testing.T) {
	prepareDownloadDir(t)

	// Prepare test server and backend
	archiveName := "foobar.zip"
	ts := archiveOKServer(t, archiveName)
	defer ts.Close()
	ws := startWorkhorseServer(ts.URL)
	defer ws.Close()

	downloadCmd := exec.Command("curl", "-J", "-O", fmt.Sprintf("%s/api/v3/projects/123/repository/archive.zip", ws.URL))
	downloadCmd.Dir = scratchDir
	runOrFail(t, downloadCmd)

	extractCmd := exec.Command("unzip", archiveName)
	extractCmd.Dir = scratchDir
	runOrFail(t, extractCmd)
}

func TestAllowedApiDownloadZipWithSlash(t *testing.T) {
	prepareDownloadDir(t)

	// Prepare test server and backend
	archiveName := "foobar.zip"
	ts := archiveOKServer(t, archiveName)
	defer ts.Close()
	ws := startWorkhorseServer(ts.URL)
	defer ws.Close()

	// Use foo%2Fbar instead of a numeric ID
	downloadCmd := exec.Command("curl", "-J", "-O", fmt.Sprintf("%s/api/v3/projects/foo%%2Fbar/repository/archive.zip", ws.URL))
	if !strings.Contains(downloadCmd.Args[3], `projects/foo%2Fbar/repository`) {
		t.Fatalf("Cannot find percent-2F: %v", downloadCmd.Args)
	}
	downloadCmd.Dir = scratchDir
	runOrFail(t, downloadCmd)

	extractCmd := exec.Command("unzip", archiveName)
	extractCmd.Dir = scratchDir
	runOrFail(t, extractCmd)
}

func TestDownloadCacheHit(t *testing.T) {
	prepareDownloadDir(t)

	// Prepare test server and backend
	archiveName := "foobar.zip"
	ts := archiveOKServer(t, archiveName)
	defer ts.Close()
	ws := startWorkhorseServer(ts.URL)
	defer ws.Close()

	if err := os.MkdirAll(cacheDir, 0755); err != nil {
		t.Fatal(err)
	}
	cachedContent := []byte("cached")
	if err := ioutil.WriteFile(path.Join(cacheDir, archiveName), cachedContent, 0644); err != nil {
		t.Fatal(err)
	}

	downloadCmd := exec.Command("curl", "-J", "-O", fmt.Sprintf("%s/api/v3/projects/123/repository/archive.zip", ws.URL))
	downloadCmd.Dir = scratchDir
	runOrFail(t, downloadCmd)

	actual, err := ioutil.ReadFile(path.Join(scratchDir, archiveName))
	if err != nil {
		t.Fatal(err)
	}
	if bytes.Compare(actual, cachedContent) != 0 {
		t.Fatal("Unexpected file contents in download")
	}
}

func TestDownloadCacheCreate(t *testing.T) {
	prepareDownloadDir(t)

	// Prepare test server and backend
	archiveName := "foobar.zip"
	ts := archiveOKServer(t, archiveName)
	defer ts.Close()
	ws := startWorkhorseServer(ts.URL)
	defer ws.Close()

	downloadCmd := exec.Command("curl", "-J", "-O", fmt.Sprintf("%s/api/v3/projects/123/repository/archive.zip", ws.URL))
	downloadCmd.Dir = scratchDir
	runOrFail(t, downloadCmd)

	compareCmd := exec.Command("cmp", path.Join(cacheDir, archiveName), path.Join(scratchDir, archiveName))
	if err := compareCmd.Run(); err != nil {
		t.Fatalf("Comparison between downloaded file and cache item failed: %s", err)
	}
}

func TestRegularProjectsAPI(t *testing.T) {
	apiResponse := "API RESPONSE"

	ts := testhelper.TestServerWithHandler(regexp.MustCompile(`.`), func(w http.ResponseWriter, _ *http.Request) {
		if _, err := w.Write([]byte(apiResponse)); err != nil {
			t.Fatalf("write upstream response: %v", err)
		}
	})
	defer ts.Close()

	ws := startWorkhorseServer(ts.URL)
	defer ws.Close()

	for _, resource := range []string{
		"/api/v3/projects/123/repository/not/special",
		"/api/v3/projects/foo%2Fbar/repository/not/special",
		"/api/v3/projects/123/not/special",
		"/api/v3/projects/foo%2Fbar/not/special",
	} {
		resp, err := http.Get(ws.URL + resource)
		if err != nil {
			t.Fatal(err)
		}
		defer resp.Body.Close()
		buf := &bytes.Buffer{}
		if _, err := io.Copy(buf, resp.Body); err != nil {
			t.Error(err)
		}
		if buf.String() != apiResponse {
			t.Errorf("GET %q: Expected %q, got %q", resource, apiResponse, buf.String())
		}
		if resp.StatusCode != 200 {
			t.Errorf("GET %q: expected 200, got %d", resource, resp.StatusCode)
		}
	}
}

func TestAllowedXSendfileDownload(t *testing.T) {
	contentFilename := "my-content"
	prepareDownloadDir(t)

	allowedXSendfileDownload(t, contentFilename, "foo/uploads/bar")
}

func TestDeniedXSendfileDownload(t *testing.T) {
	contentFilename := "my-content"
	prepareDownloadDir(t)

	deniedXSendfileDownload(t, contentFilename, "foo/uploads/bar")
}

func TestAllowedStaticFile(t *testing.T) {
	content := "PUBLIC"
	if err := setupStaticFile("static file.txt", content); err != nil {
		t.Fatalf("create public/static file.txt: %v", err)
	}

	proxied := false
	ts := testhelper.TestServerWithHandler(regexp.MustCompile(`.`), func(w http.ResponseWriter, r *http.Request) {
		proxied = true
		w.WriteHeader(404)
	})
	defer ts.Close()
	ws := startWorkhorseServer(ts.URL)
	defer ws.Close()

	for _, resource := range []string{
		"/static%20file.txt",
		"/static file.txt",
	} {
		resp, err := http.Get(ws.URL + resource)
		if err != nil {
			t.Error(err)
		}
		defer resp.Body.Close()
		buf := &bytes.Buffer{}
		if _, err := io.Copy(buf, resp.Body); err != nil {
			t.Error(err)
		}
		if buf.String() != content {
			t.Errorf("GET %q: Expected %q, got %q", resource, content, buf.String())
		}
		if resp.StatusCode != 200 {
			t.Errorf("GET %q: expected 200, got %d", resource, resp.StatusCode)
		}
		if proxied {
			t.Errorf("GET %q: should not have made it to backend", resource)
		}
	}
}

func TestStaticFileRelativeURL(t *testing.T) {
	content := "PUBLIC"
	if err := setupStaticFile("static.txt", content); err != nil {
		t.Fatalf("create public/static.txt: %v", err)
	}

	ts := testhelper.TestServerWithHandler(regexp.MustCompile(`.`), http.HandlerFunc(http.NotFound))
	defer ts.Close()
	backendURLString := ts.URL + "/my-relative-url"
	log.Print(backendURLString)
	ws := startWorkhorseServer(backendURLString)
	defer ws.Close()

	resource := "/my-relative-url/static.txt"
	resp, err := http.Get(ws.URL + resource)
	if err != nil {
		t.Error(err)
	}
	defer resp.Body.Close()
	buf := &bytes.Buffer{}
	if _, err := io.Copy(buf, resp.Body); err != nil {
		t.Error(err)
	}
	if buf.String() != content {
		t.Errorf("GET %q: Expected %q, got %q", resource, content, buf.String())
	}
	if resp.StatusCode != 200 {
		t.Errorf("GET %q: expected 200, got %d", resource, resp.StatusCode)
	}
}

func TestAllowedPublicUploadsFile(t *testing.T) {
	content := "PRIVATE but allowed"
	if err := setupStaticFile("uploads/static file.txt", content); err != nil {
		t.Fatalf("create public/uploads/static file.txt: %v", err)
	}

	proxied := false
	ts := testhelper.TestServerWithHandler(regexp.MustCompile(`.`), func(w http.ResponseWriter, r *http.Request) {
		proxied = true
		w.Header().Add("X-Sendfile", *documentRoot+r.URL.Path)
		w.WriteHeader(200)
	})
	defer ts.Close()
	ws := startWorkhorseServer(ts.URL)
	defer ws.Close()

	for _, resource := range []string{
		"/uploads/static%20file.txt",
		"/uploads/static file.txt",
	} {
		resp, err := http.Get(ws.URL + resource)
		if err != nil {
			t.Fatal(err)
		}
		defer resp.Body.Close()
		buf := &bytes.Buffer{}
		if _, err := io.Copy(buf, resp.Body); err != nil {
			t.Fatal(err)
		}
		if buf.String() != content {
			t.Fatalf("GET %q: Expected %q, got %q", resource, content, buf.String())
		}
		if resp.StatusCode != 200 {
			t.Fatalf("GET %q: expected 200, got %d", resource, resp.StatusCode)
		}
		if !proxied {
			t.Fatalf("GET %q: never made it to backend", resource)
		}
	}
}

func TestDeniedPublicUploadsFile(t *testing.T) {
	content := "PRIVATE"
	if err := setupStaticFile("uploads/static.txt", content); err != nil {
		t.Fatalf("create public/uploads/static.txt: %v", err)
	}

	proxied := false
	ts := testhelper.TestServerWithHandler(regexp.MustCompile(`.`), func(w http.ResponseWriter, _ *http.Request) {
		proxied = true
		w.WriteHeader(404)
	})
	defer ts.Close()
	ws := startWorkhorseServer(ts.URL)
	defer ws.Close()

	for _, resource := range []string{
		"/uploads/static.txt",
		"/uploads%2Fstatic.txt",
	} {
		resp, err := http.Get(ws.URL + resource)
		if err != nil {
			t.Fatal(err)
		}
		defer resp.Body.Close()
		buf := &bytes.Buffer{}
		if _, err := io.Copy(buf, resp.Body); err != nil {
			t.Fatal(err)
		}
		if buf.String() == content {
			t.Fatalf("GET %q: Got private file contents which should have been blocked by upstream", resource)
		}
		if resp.StatusCode != 404 {
			t.Fatalf("GET %q: expected 404, got %d", resource, resp.StatusCode)
		}
		if !proxied {
			t.Fatalf("GET %q: never made it to backend", resource)
		}
	}
}

func TestArtifactsUpload(t *testing.T) {
	reqBody := &bytes.Buffer{}
	writer := multipart.NewWriter(reqBody)
	file, err := writer.CreateFormFile("file", "my.file")
	if err != nil {
		t.Fatal(err)
	}
	fmt.Fprint(file, "SHOULD BE ON DISK, NOT IN MULTIPART")
	writer.Close()

	ts := testhelper.TestServerWithHandler(regexp.MustCompile(`.`), func(w http.ResponseWriter, r *http.Request) {
		if strings.HasSuffix(r.URL.Path, "/authorize") {
			w.Header().Set("Content-Type", api.ResponseContentType)
			if _, err := fmt.Fprintf(w, `{"TempPath":"%s"}`, scratchDir); err != nil {
				t.Fatal(err)
			}
			return
		}
		err := r.ParseMultipartForm(100000)
		if err != nil {
			t.Fatal(err)
		}
		nValues := 2 // filename + path for just the upload (no metadata because we are not POSTing a valid zip file)
		if len(r.MultipartForm.Value) != nValues {
			t.Errorf("Expected to receive exactly %d values", nValues)
		}
		if len(r.MultipartForm.File) != 0 {
			t.Error("Expected to not receive any files")
		}
		w.WriteHeader(200)
	})
	defer ts.Close()
	ws := startWorkhorseServer(ts.URL)
	defer ws.Close()

	resource := `/ci/api/v1/builds/123/artifacts`
	resp, err := http.Post(ws.URL+resource, writer.FormDataContentType(), reqBody)
	if err != nil {
		t.Error(err)
	}
	defer resp.Body.Close()
	if resp.StatusCode != 200 {
		t.Errorf("GET %q: expected 200, got %d", resource, resp.StatusCode)
	}
}

var sendDataHeader = "Gitlab-Workhorse-Send-Data"

func sendDataResponder(command string, literalJSON string) *httptest.Server {
	handler := func(w http.ResponseWriter, r *http.Request) {
		data := base64.URLEncoding.EncodeToString([]byte(literalJSON))
		w.Header().Set(sendDataHeader, fmt.Sprintf("%s:%s", command, data))

		// This should never be returned
		if _, err := fmt.Fprintf(w, "gibberish"); err != nil {
			panic(err)
		}

		return
	}

	return testhelper.TestServerWithHandler(regexp.MustCompile(`.`), handler)
}

func doSendDataRequest(path string, command, literalJSON string) (*http.Response, []byte, error) {
	ts := sendDataResponder(command, literalJSON)
	defer ts.Close()

	ws := startWorkhorseServer(ts.URL)
	defer ws.Close()

	resp, err := http.Get(ws.URL + path)
	if err != nil {
		return nil, nil, err
	}
	defer resp.Body.Close()

	bodyData, err := ioutil.ReadAll(resp.Body)
	if err != nil {
		return resp, nil, err
	}

	headerValue := resp.Header.Get(sendDataHeader)
	if headerValue != "" {
		return resp, bodyData, fmt.Errorf("%s header should not be present, but has value %q", sendDataHeader, headerValue)
	}

	return resp, bodyData, nil
}

func TestArtifactsGetSingleFile(t *testing.T) {
	// We manually created this zip file in the gitlab-workhorse Git repository
	archivePath := `testdata/artifacts-archive.zip`
	fileName := "myfile"
	fileContents := "MY FILE"
	resourcePath := `/namespace/project/builds/123/artifacts/file/` + fileName
	encodedFilename := base64.StdEncoding.EncodeToString([]byte(fileName))
	jsonParams := fmt.Sprintf(`{"Archive":"%s","Entry":"%s"}`, archivePath, encodedFilename)

	resp, body, err := doSendDataRequest(resourcePath, "artifacts-entry", jsonParams)
	if err != nil {
		t.Error(err)
	}

	if resp.StatusCode != http.StatusOK {
		t.Errorf("GET %q: expected HTTP 200, got %d", resp.Request.URL, resp.StatusCode)
	}

	if string(body) != fileContents {
		t.Fatalf("Expected file contents %q, got %q", fileContents, body)
	}
}

func TestGetGitBlob(t *testing.T) {
	blobId := "50b27c6518be44c42c4d87966ae2481ce895624c" // the LICENSE file in the test repository
	blobLength := 1075
	jsonParams := fmt.Sprintf(`{"RepoPath":"%s","BlobId":"%s"}`, path.Join(testRepoRoot, testRepo), blobId)

	resp, body, err := doSendDataRequest("/something", "git-blob", jsonParams)
	if err != nil {
		t.Error(err)
	}

	if resp.StatusCode != http.StatusOK {
		t.Errorf("GET %q: expected HTTP 200, got %d", resp.Request.URL, resp.StatusCode)
	}

	if len(body) != blobLength {
		t.Fatalf("Expected body of %d bytes, got %d", blobLength, len(body))
	}

	if cl := resp.Header.Get("Content-Length"); cl != fmt.Sprintf("%d", blobLength) {
		t.Fatalf("Expected Content-Length %v, got %q", blobLength, cl)
	}

	if !strings.HasPrefix(string(body), "The MIT License (MIT)") {
		t.Fatalf("Expected MIT license, got %q", body)
	}
}

func TestGetGitDiff(t *testing.T) {
	fromSha := "be93687618e4b132087f430a4d8fc3a609c9b77c"
	toSha := "54fcc214b94e78d7a41a9a8fe6d87a5e59500e51"
	jsonParams := fmt.Sprintf(`{"RepoPath":"%s","ShaFrom":"%s","ShaTo":"%s"}`, path.Join(testRepoRoot, testRepo), fromSha, toSha)

	resp, body, err := doSendDataRequest("/something", "git-diff", jsonParams)
	if err != nil {
		t.Error(err)
	}

	if resp.StatusCode != http.StatusOK {
		t.Errorf("GET %q: expected HTTP 200, got %d", resp.Request.URL, resp.StatusCode)
	}

	if !strings.HasPrefix(string(body), "diff --git a/README b/README") {
		t.Fatalf("diff --git a/README b/README, got %q", body)
	}

	bodyLengthBytes := len(body)
	if bodyLengthBytes != 155 {
		t.Fatal("Expected the body to consist of 155 bytes, got %v", bodyLengthBytes)
	}
}

func TestGetGitPatch(t *testing.T) {
	// HEAD of master branch against HEAD of fix branch
	fromSha := "6907208d755b60ebeacb2e9dfea74c92c3449a1f"
	toSha := "48f0be4bd10c1decee6fae52f9ae6d10f77b60f4"
	jsonParams := fmt.Sprintf(`{"RepoPath":"%s","ShaFrom":"%s","ShaTo":"%s"}`, path.Join(testRepoRoot, testRepo), fromSha, toSha)

	resp, body, err := doSendDataRequest("/something", "git-format-patch", jsonParams)
	if err != nil {
		t.Error(err)
	}

	if resp.StatusCode != http.StatusOK {
		t.Errorf("GET %q: expected HTTP 200, got %d", resp.Request.URL, resp.StatusCode)
	}

	// Only the two commits on the fix branch should be included
	testhelper.AssertPatchSeries(t, body, "12d65c8dd2b2676fa3ac47d955accc085a37a9c1", toSha)
}

func TestApiContentTypeBlock(t *testing.T) {
	wrongResponse := `{"hello":"world"}`
	ts := testhelper.TestServerWithHandler(regexp.MustCompile(`.`), func(w http.ResponseWriter, _ *http.Request) {
		w.Header().Set("Content-Type", api.ResponseContentType)
		if _, err := w.Write([]byte(wrongResponse)); err != nil {
			t.Fatalf("write upstream response: %v", err)
		}
	})
	defer ts.Close()

	ws := startWorkhorseServer(ts.URL)
	defer ws.Close()

	resourcePath := "/something"
	resp, err := http.Get(ws.URL + resourcePath)
	if err != nil {
		t.Error(err)
	}
	defer resp.Body.Close()

	if resp.StatusCode != 500 {
		t.Errorf("GET %q: expected 500, got %d", resourcePath, resp.StatusCode)
	}
	body, err := ioutil.ReadAll(resp.Body)
	if err != nil {
		t.Fatal(err)
	}

	if strings.Contains(string(body), "world") {
		t.Errorf("unexpected response body: %q", body)
	}
}

func setupStaticFile(fpath, content string) error {
	cwd, err := os.Getwd()
	if err != nil {
		return err
	}
	*documentRoot = path.Join(cwd, testDocumentRoot)
	if err := os.MkdirAll(path.Join(*documentRoot, path.Dir(fpath)), 0755); err != nil {
		return err
	}
	static_file := path.Join(*documentRoot, fpath)
	if err := ioutil.WriteFile(static_file, []byte(content), 0666); err != nil {
		return err
	}
	return nil
}

func prepareDownloadDir(t *testing.T) {
	if err := os.RemoveAll(scratchDir); err != nil {
		t.Fatal(err)
	}
	if err := os.MkdirAll(scratchDir, 0755); err != nil {
		t.Fatal(err)
	}
}

func preparePushRepo(t *testing.T) {
	if err := os.RemoveAll(scratchDir); err != nil {
		t.Fatal(err)
	}
	cloneCmd := exec.Command("git", "clone", path.Join(testRepoRoot, testRepo), checkoutDir)
	runOrFail(t, cloneCmd)
}

func newBranch() string {
	return fmt.Sprintf("branch-%d", time.Now().UnixNano())
}

func testAuthServer(url *regexp.Regexp, code int, body interface{}) *httptest.Server {
	return testhelper.TestServerWithHandler(url, func(w http.ResponseWriter, r *http.Request) {
		w.Header().Set("Content-Type", api.ResponseContentType)

		// Write pure string
		if data, ok := body.(string); ok {
			log.Println("UPSTREAM", r.Method, r.URL, code)
			w.WriteHeader(code)
			fmt.Fprint(w, data)
			return
		}

		// Write json string
		data, err := json.Marshal(body)
		if err != nil {
			log.Println("UPSTREAM", r.Method, r.URL, "FAILURE", err)
			w.WriteHeader(503)
			fmt.Fprint(w, err)
			return
		}

		log.Println("UPSTREAM", r.Method, r.URL, code)
		w.WriteHeader(code)
		w.Write(data)
	})
}

func archiveOKServer(t *testing.T, archiveName string) *httptest.Server {
	return testhelper.TestServerWithHandler(regexp.MustCompile("."), func(w http.ResponseWriter, r *http.Request) {
		cwd, err := os.Getwd()
		if err != nil {
			t.Fatal(err)
		}
		archivePath := path.Join(cwd, cacheDir, archiveName)

		params := struct{ RepoPath, ArchivePath, CommitId, ArchivePrefix string }{
			repoPath(t),
			archivePath,
			"c7fbe50c7c7419d9701eebe64b1fdacc3df5b9dd",
			"foobar123",
		}
		jsonData, err := json.Marshal(params)
		if err != nil {
			t.Fatal(err)
		}
		encodedJSON := base64.URLEncoding.EncodeToString(jsonData)
		w.Header().Set("Gitlab-Workhorse-Send-Data", "git-archive:"+encodedJSON)
	})
}

func startWorkhorseServer(authBackend string) *httptest.Server {
<<<<<<< HEAD
	u := upstream.NewUpstream(
		helper.URLMustParse(authBackend),
		"",
		"123",
		testhelper.SecretPath(),
		testDocumentRoot,
		false,
		0,
		1024,
	)
=======
	config := upstream.Config{
		Backend:      helper.URLMustParse(authBackend),
		Version:      "123",
		SecretPath:   testhelper.SecretPath(),
		DocumentRoot: testDocumentRoot,
	}

	u := upstream.NewUpstream(config)
>>>>>>> 15dcdbd4
	return httptest.NewServer(u)
}

func runOrFail(t *testing.T, cmd *exec.Cmd) {
	out, err := cmd.CombinedOutput()
	t.Logf("%s", out)
	if err != nil {
		t.Fatal(err)
	}
}

func gitOkBody(t *testing.T) interface{} {
	return &api.Response{
		GL_ID:    "user-123",
		RepoPath: repoPath(t),
	}
}

func repoPath(t *testing.T) string {
	cwd, err := os.Getwd()
	if err != nil {
		t.Fatal(err)
	}
	return path.Join(cwd, testRepoRoot, testRepo)
}<|MERGE_RESOLUTION|>--- conflicted
+++ resolved
@@ -835,18 +835,6 @@
 }
 
 func startWorkhorseServer(authBackend string) *httptest.Server {
-<<<<<<< HEAD
-	u := upstream.NewUpstream(
-		helper.URLMustParse(authBackend),
-		"",
-		"123",
-		testhelper.SecretPath(),
-		testDocumentRoot,
-		false,
-		0,
-		1024,
-	)
-=======
 	config := upstream.Config{
 		Backend:      helper.URLMustParse(authBackend),
 		Version:      "123",
@@ -855,7 +843,6 @@
 	}
 
 	u := upstream.NewUpstream(config)
->>>>>>> 15dcdbd4
 	return httptest.NewServer(u)
 }
 
