{
	"comment": "",
	"ignore": "test",
	"package": [
		{
			"checksumSHA1": "Pc2ORQp+VY3Un/dkh4QwLC7R6lE=",
			"path": "github.com/BurntSushi/toml",
			"revision": "3012a1dbe2e4bd1391d42b32f0577cb7bbc7f005",
			"revisionTime": "2018-08-15T10:47:33Z",
			"version": "master",
			"versionExact": "master"
		},
		{
			"checksumSHA1": "Ky/NqKY9oiS7XQdgUDp/wBWwDtI=",
			"path": "github.com/FZambia/sentinel",
			"revision": "e69a8dc549bb0aabdc63fbfd9e8bfe971a368153",
			"revisionTime": "2018-03-27T06:17:58Z",
			"version": "v1",
			"versionExact": "v1.0.0"
		},
		{
			"checksumSHA1": "0rido7hYHQtfq3UJzVT5LClLAWc=",
			"path": "github.com/beorn7/perks/quantile",
			"revision": "3a771d992973f24aa725d07868b467d1ddfceafb",
			"revisionTime": "2018-03-21T16:47:47Z",
			"version": "master",
			"versionExact": "master"
		},
		{
			"checksumSHA1": "j5lrUUvdX/IICLK/vg9TG9h6Zvs=",
			"comment": "2016.08.31",
			"path": "github.com/certifi/gocertifi",
			"revision": "deb3ae2ef2610fde3330947281941c562861188b",
			"revisionTime": "2018-01-18T20:34:23Z",
			"version": "2018.01.18",
			"versionExact": "2018.01.18"
		},
		{
			"checksumSHA1": "03kAN3W/KQr52kmmswG7+JacYfc=",
			"path": "github.com/client9/reopen",
			"revision": "1530c81a31162bebce8a37bca43d56fb2ff6d8b1",
			"revisionTime": "2018-03-15T22:21:12Z",
			"version": "v1",
			"versionExact": "v1.0.0"
		},
		{
<<<<<<< HEAD
			"checksumSHA1": "7gK+lSShSu1NRw83/A95BcgMqsI=",
			"path": "github.com/codahale/hdrhistogram",
			"revision": "3a0bb77429bd3a61596f5e8a3172445844342120",
			"revisionTime": "2016-10-10T02:54:55Z"
		},
		{
			"checksumSHA1": "dvabztWVQX8f6oMLRyv4dLH+TGY=",
=======
			"checksumSHA1": "CSPbwbyzqA6sfORicn4HFtIhF/c=",
>>>>>>> 70b9e1f1
			"path": "github.com/davecgh/go-spew/spew",
			"revision": "8991bc29aa16c548c550c7ff78260e27b9ab7c73",
			"revisionTime": "2018-02-21T22:46:20Z",
			"version": "v1",
			"versionExact": "v1.1.1"
		},
		{
			"checksumSHA1": "4772zXrOaPVeDeSgdiV7Vp4KEjk=",
			"comment": "v3.0.0",
			"path": "github.com/dgrijalva/jwt-go",
			"revision": "06ea1031745cb8b3dab3f6a236daf2b0aa468b7e",
			"revisionTime": "2018-03-08T23:13:08Z",
			"version": "v3",
			"versionExact": "v3.2.0"
		},
		{
			"checksumSHA1": "hL8smC/vjdkuE1twM8TKpuTiOmw=",
			"path": "github.com/getsentry/raven-go",
			"revision": "3033899c76deb3fb6570d9c4074d00443aeab88f",
			"revisionTime": "2018-10-23T13:08:49Z",
			"version": "v0.1",
			"versionExact": "v0.1.0"
		},
		{
			"checksumSHA1": "BP2buXHHOKxI5eYS2xELVng2kf4=",
			"path": "github.com/golang/protobuf/jsonpb",
			"revision": "aa810b61a9c79d51363740d207bb46cf8e620ed5",
			"revisionTime": "2018-08-14T21:14:27Z",
			"version": "v1",
			"versionExact": "v1.2.0"
		},
		{
			"checksumSHA1": "mE9XW26JSpe4meBObM6J/Oeq0eg=",
			"path": "github.com/golang/protobuf/proto",
			"revision": "aa810b61a9c79d51363740d207bb46cf8e620ed5",
			"revisionTime": "2018-08-14T21:14:27Z",
			"version": "v1",
			"versionExact": "v1.2.0"
		},
		{
			"checksumSHA1": "tkJPssYejSjuAwE2tdEnoEIj93Q=",
			"path": "github.com/golang/protobuf/ptypes",
			"revision": "aa810b61a9c79d51363740d207bb46cf8e620ed5",
			"revisionTime": "2018-08-14T21:14:27Z",
			"version": "v1",
			"versionExact": "v1.2.0"
		},
		{
			"checksumSHA1": "G0aiY+KmzFsQLTNzRAGRhJNSj7A=",
			"path": "github.com/golang/protobuf/ptypes/any",
			"revision": "aa810b61a9c79d51363740d207bb46cf8e620ed5",
			"revisionTime": "2018-08-14T21:14:27Z",
			"version": "v1",
			"versionExact": "v1.2.0"
		},
		{
			"checksumSHA1": "kjVDCbK5/WiHqP1g4GMUxm75jos=",
			"path": "github.com/golang/protobuf/ptypes/duration",
			"revision": "aa810b61a9c79d51363740d207bb46cf8e620ed5",
			"revisionTime": "2018-08-14T21:14:27Z",
			"version": "v1",
			"versionExact": "v1.2.0"
		},
		{
			"checksumSHA1": "VCwyXqpYo81QNvC7z6nsp+yczc4=",
			"path": "github.com/golang/protobuf/ptypes/struct",
			"revision": "aa810b61a9c79d51363740d207bb46cf8e620ed5",
			"revisionTime": "2018-08-14T21:14:27Z",
			"version": "v1",
			"versionExact": "v1.2.0"
		},
		{
			"checksumSHA1": "FdeygjOuyR2p5v9b0kNOtzfpjS4=",
			"path": "github.com/golang/protobuf/ptypes/timestamp",
			"revision": "aa810b61a9c79d51363740d207bb46cf8e620ed5",
			"revisionTime": "2018-08-14T21:14:27Z",
			"version": "v1",
			"versionExact": "v1.2.0"
		},
		{
			"checksumSHA1": "w3QCCIYHgZzIXQ+xTl7oLfFrXHs=",
			"path": "github.com/gomodule/redigo/internal",
			"revision": "9c11da706d9b7902c6da69c592f75637793fe121",
			"revisionTime": "2018-03-14T22:34:43Z",
			"version": "v2",
			"versionExact": "v2.0.0"
		},
		{
			"checksumSHA1": "HgOVOUtWUYHcNe8aipwuEZ7YLow=",
			"path": "github.com/gomodule/redigo/redis",
			"revision": "9c11da706d9b7902c6da69c592f75637793fe121",
			"revisionTime": "2018-03-14T22:34:43Z",
			"version": "v2",
			"versionExact": "v2.0.0"
		},
		{
			"checksumSHA1": "VKx/YhlIAbIJ9dXAxCCHOkjom4U=",
			"comment": "v1.0.0-39-ge8f0f8a",
			"path": "github.com/gorilla/websocket",
			"revision": "66b9c49e59c6c48f0ffce28c2d8b8a5678502c6d",
			"revisionTime": "2018-08-25T15:15:06Z",
			"version": "v1",
			"versionExact": "v1.4.0"
		},
		{
			"checksumSHA1": "5TKR3lamABvUhxkopYnphszS+Xc=",
			"path": "github.com/grpc-ecosystem/go-grpc-middleware",
			"revision": "c250d6563d4d4c20252cd865923440e829844f4e",
			"revisionTime": "2018-05-02T09:16:42Z",
			"version": "v1",
			"versionExact": "v1.0.0"
		},
		{
			"checksumSHA1": "tvOR7YKj51rBR+j5C/ZyZj6rvYc=",
			"path": "github.com/grpc-ecosystem/go-grpc-middleware/auth",
			"revision": "c250d6563d4d4c20252cd865923440e829844f4e",
			"revisionTime": "2018-05-02T09:16:42Z",
			"version": "v1",
			"versionExact": "v1.0.0"
		},
		{
			"checksumSHA1": "L5z1C445GhhQmDKSisTFv754LdU=",
			"path": "github.com/grpc-ecosystem/go-grpc-middleware/util/metautils",
			"revision": "c250d6563d4d4c20252cd865923440e829844f4e",
			"revisionTime": "2018-05-02T09:16:42Z",
			"version": "v1",
			"versionExact": "v1.0.0"
		},
		{
			"checksumSHA1": "ZRhE1BjkcaROD1NZMZwICtPemTs=",
			"path": "github.com/grpc-ecosystem/go-grpc-middleware",
			"revision": "e9c5d9645c437ab1b204cff969a2c0fb16cd4276",
			"revisionTime": "2018-05-22T10:52:15Z"
		},
		{
			"checksumSHA1": "Rf3QgJeAX2809t/DZvMjZbGHe9U=",
			"path": "github.com/grpc-ecosystem/go-grpc-middleware/tags",
			"revision": "e9c5d9645c437ab1b204cff969a2c0fb16cd4276",
			"revisionTime": "2018-05-22T10:52:15Z"
		},
		{
			"checksumSHA1": "40Idbv0LvYI4eMdoV3UCFH0zvjA=",
			"path": "github.com/grpc-ecosystem/go-grpc-middleware/tracing/opentracing",
			"revision": "e9c5d9645c437ab1b204cff969a2c0fb16cd4276",
			"revisionTime": "2018-05-22T10:52:15Z"
		},
		{
			"checksumSHA1": "L5z1C445GhhQmDKSisTFv754LdU=",
			"path": "github.com/grpc-ecosystem/go-grpc-middleware/util/metautils",
			"revision": "e9c5d9645c437ab1b204cff969a2c0fb16cd4276",
			"revisionTime": "2018-05-22T10:52:15Z"
		},
		{
			"checksumSHA1": "3iVD2sJv4uYnA8YgkR8yzZiUF7o=",
			"path": "github.com/grpc-ecosystem/go-grpc-prometheus",
			"revision": "c225b8c3b01faf2899099b768856a9e916e5087b",
			"revisionTime": "2018-06-04T12:28:56Z",
			"version": "v1",
			"versionExact": "v1.2.0"
		},
		{
			"checksumSHA1": "mb0MqzDyYEQMgh8+qwVm1RV4cxc=",
			"path": "github.com/jfbus/httprs",
			"revision": "7861a11508467e8d1575182d6456065e6402d8fc",
			"revisionTime": "2018-06-14T10:08:21Z",
			"version": "master",
			"versionExact": "master"
		},
		{
			"checksumSHA1": "qekNouYjoxRxaEZeD6GtySY1wlM=",
			"path": "github.com/jpillora/backoff",
			"revision": "8eab2debe79d12b7bd3d10653910df25fa9552ba",
			"revisionTime": "2017-09-18T00:21:02Z",
			"version": "1",
			"versionExact": "1.0.0"
		},
		{
			"checksumSHA1": "r6ZMyP/HsdeToXIxvgP3ntL6Bds=",
			"path": "github.com/konsorten/go-windows-terminal-sequences",
			"revision": "5c8c8bd35d3832f5d134ae1e1e375b69a4d25242",
			"revisionTime": "2018-10-04T22:41:46Z",
			"version": "v1",
			"versionExact": "v1.0.1"
		},
		{
			"checksumSHA1": "bKMZjd2wPw13VwoE7mBeSv5djFA=",
			"comment": "v1.0.0-2-gc12348c",
			"path": "github.com/matttproud/golang_protobuf_extensions/pbutil",
			"revision": "c12348ce28de40eed0136aa2b644d0ee0650e56c",
			"revisionTime": "2016-04-24T11:30:07Z",
			"version": "v1",
			"versionExact": "v1.0.1"
		},
		{
			"checksumSHA1": "gpgfDOKGUOP/h+j1cM7T36NZFTQ=",
			"path": "github.com/mitchellh/copystructure",
			"revision": "9a1b6f44e8da0e0e374624fb0a825a231b00c537",
			"revisionTime": "2018-08-24T00:35:38Z",
			"version": "v1",
			"versionExact": "v1.0.0"
		},
		{
			"checksumSHA1": "nxuST3bjBv5uDVPzrX9wdruOwv0=",
			"path": "github.com/mitchellh/reflectwalk",
			"revision": "eecee6c969c02c8cc2ae48e1e269843ae8590796",
			"revisionTime": "2018-08-24T00:34:11Z",
			"version": "v1",
			"versionExact": "v1.0.0"
		},
		{
			"checksumSHA1": "ynJSWoF6v+3zMnh9R0QmmG6iGV8=",
			"path": "github.com/pkg/errors",
			"revision": "645ef00459ed84a119197bfb8d8205042c6df63d",
			"revisionTime": "2016-09-29T01:48:01Z",
			"version": "v0.8",
			"versionExact": "v0.8.0"
		},
		{
			"checksumSHA1": "wIcN7tZiF441h08RHAm4NV8cYO4=",
			"path": "github.com/opentracing/opentracing-go",
			"revision": "bd9c3193394760d98b2fa6ebb2291f0cd1d06a7d",
			"revisionTime": "2018-06-06T20:41:48Z"
		},
		{
			"checksumSHA1": "uhDxBvLEqRAMZKgpTZ8MFuLIIM8=",
			"path": "github.com/opentracing/opentracing-go/ext",
			"revision": "bd9c3193394760d98b2fa6ebb2291f0cd1d06a7d",
			"revisionTime": "2018-06-06T20:41:48Z"
		},
		{
			"checksumSHA1": "tnkdNJbJxNKuPZMWapP1xhKIIGw=",
			"path": "github.com/opentracing/opentracing-go/log",
			"revision": "bd9c3193394760d98b2fa6ebb2291f0cd1d06a7d",
			"revisionTime": "2018-06-06T20:41:48Z"
		},
		{
			"checksumSHA1": "ljd3FhYRJ91cLZz3wsH9BQQ2JbA=",
			"path": "github.com/pkg/errors",
			"revision": "816c9085562cd7ee03e7f8188a1cfd942858cded",
			"revisionTime": "2018-03-11T21:45:15Z"
		},
		{
			"checksumSHA1": "LuFv4/jlrmFNnDb/5SCSEPAM9vU=",
			"path": "github.com/pmezard/go-difflib/difflib",
			"revision": "792786c7400a136282c1664665ae0a8db921c6c2",
			"revisionTime": "2016-01-10T10:55:54Z",
			"version": "v1",
			"versionExact": "v1.0.0"
		},
		{
			"checksumSHA1": "frS661rlSEZWE9CezHhnFioQK/I=",
			"path": "github.com/prometheus/client_golang/prometheus",
			"revision": "1cafe34db7fdec6022e17e00e1c1ea501022f3e4",
			"revisionTime": "2018-10-15T14:52:39Z",
			"version": "v0.9",
			"versionExact": "v0.9.0"
		},
		{
			"checksumSHA1": "UBqhkyjCz47+S19MVTigxJ2VjVQ=",
			"path": "github.com/prometheus/client_golang/prometheus/internal",
			"revision": "1cafe34db7fdec6022e17e00e1c1ea501022f3e4",
			"revisionTime": "2018-10-15T14:52:39Z",
			"version": "v0.9",
			"versionExact": "v0.9.0"
		},
		{
			"checksumSHA1": "d5BiEvD8MrgpWQ6PQJUvawJsMak=",
			"path": "github.com/prometheus/client_golang/prometheus/promhttp",
			"revision": "1cafe34db7fdec6022e17e00e1c1ea501022f3e4",
			"revisionTime": "2018-10-15T14:52:39Z",
			"version": "v0.9",
			"versionExact": "v0.9.0"
		},
		{
			"checksumSHA1": "V8xkqgmP66sq2ZW4QO5wi9a4oZE=",
			"path": "github.com/prometheus/client_model/go",
			"revision": "5c3871d89910bfb32f5fcab2aa4b9ec68e65a99f",
			"revisionTime": "2018-07-12T10:51:10Z",
			"version": "master",
			"versionExact": "master"
		},
		{
			"checksumSHA1": "ljxJzXiQ7dNsmuRIUhqqP+qjRWc=",
			"path": "github.com/prometheus/common/expfmt",
			"revision": "7e9e6cabbd393fc208072eedef99188d0ce788b6",
			"revisionTime": "2018-10-20T17:39:14Z",
			"version": "master",
			"versionExact": "master"
		},
		{
			"checksumSHA1": "GWlM3d2vPYyNATtTFgftS10/A9w=",
			"path": "github.com/prometheus/common/internal/bitbucket.org/ww/goautoneg",
			"revision": "7e9e6cabbd393fc208072eedef99188d0ce788b6",
			"revisionTime": "2018-10-20T17:39:14Z",
			"version": "master",
			"versionExact": "master"
		},
		{
			"checksumSHA1": "ewHRWF7p/HQeh7RowZg5BUeDkdY=",
			"path": "github.com/prometheus/common/model",
			"revision": "7e9e6cabbd393fc208072eedef99188d0ce788b6",
			"revisionTime": "2018-10-20T17:39:14Z",
			"version": "master",
			"versionExact": "master"
		},
		{
			"checksumSHA1": "4zOdjJcskuocAzI+i6rcRzYjSlI=",
			"path": "github.com/prometheus/procfs",
			"revision": "185b4288413d2a0dd0806f78c90dde719829e5ae",
			"revisionTime": "2018-10-05T14:02:18Z",
			"version": "master",
			"versionExact": "master"
		},
		{
			"checksumSHA1": "8E1IbrgtLBee7J404VKPyoI+qsk=",
			"path": "github.com/prometheus/procfs/internal/util",
			"revision": "185b4288413d2a0dd0806f78c90dde719829e5ae",
			"revisionTime": "2018-10-05T14:02:18Z",
			"version": "master",
			"versionExact": "master"
		},
		{
			"checksumSHA1": "HSP5hVT0CNMRa8+Xtz4z2Ic5U0E=",
			"path": "github.com/prometheus/procfs/nfs",
			"revision": "185b4288413d2a0dd0806f78c90dde719829e5ae",
			"revisionTime": "2018-10-05T14:02:18Z",
			"version": "master",
			"versionExact": "master"
		},
		{
			"checksumSHA1": "yItvTQLUVqm/ArLEbvEhqG0T5a0=",
			"path": "github.com/prometheus/procfs/xfs",
			"revision": "185b4288413d2a0dd0806f78c90dde719829e5ae",
			"revisionTime": "2018-10-05T14:02:18Z",
			"version": "master",
			"versionExact": "master"
		},
		{
			"checksumSHA1": "97d1x3kkzlOLFrtQ/NXL8j5sqz8=",
			"path": "github.com/rafaeljusto/redigomock",
			"revision": "7ae0511314e9946bb0c87d6d485169ab2467a290",
			"revisionTime": "2017-07-20T13:15:24Z",
			"version": "v2",
			"versionExact": "v2.1"
		},
		{
			"checksumSHA1": "bQ+Wb430AXpen54AYtrR1Igfh18=",
			"path": "github.com/sebest/xff",
			"revision": "6c115e0ffa35d6a2e3f7a9e797c9cf07f0da4b9f",
			"revisionTime": "2016-09-10T04:38:05Z",
			"version": "master",
			"versionExact": "master"
		},
		{
			"checksumSHA1": "YjhDOmq6sEghGST0PAiyA+8EAT4=",
			"path": "github.com/sirupsen/logrus",
			"revision": "ad15b42461921f1fb3529b058c6786c6a45d5162",
			"revisionTime": "2018-10-08T20:30:39Z",
			"version": "v1",
			"versionExact": "v1.1.1"
		},
		{
			"checksumSHA1": "c6pbpF7eowwO59phRTpF8cQ80Z0=",
			"path": "github.com/stretchr/testify/assert",
			"revision": "f35b8ab0b5a2cef36673838d662e249dd9c94686",
			"revisionTime": "2018-05-06T18:05:49Z",
			"version": "v1",
			"versionExact": "v1.2.2"
		},
		{
			"checksumSHA1": "wnEANt4k5X/KGwoFyfSSnpxULm4=",
			"path": "github.com/stretchr/testify/require",
			"revision": "f35b8ab0b5a2cef36673838d662e249dd9c94686",
			"revisionTime": "2018-05-06T18:05:49Z",
			"version": "v1",
			"versionExact": "v1.2.2"
		},
		{
			"checksumSHA1": "BXII0h8izCk5FyQuQVxKl32bxZU=",
			"path": "github.com/uber/jaeger-client-go",
			"revision": "b043381d944715b469fd6b37addfd30145ca1758",
			"revisionTime": "2018-04-30T18:04:15Z",
			"version": "v2.14.0",
			"versionExact": "v2.14.0"
		},
		{
			"checksumSHA1": "9j9bzgXJfFsdnPnBbBYNmnCC4N4=",
			"path": "github.com/uber/jaeger-client-go/config",
			"revision": "b043381d944715b469fd6b37addfd30145ca1758",
			"revisionTime": "2018-04-30T18:04:15Z",
			"version": "v2.14.0",
			"versionExact": "v2.14.0"
		},
		{
			"checksumSHA1": "KM5UXTWkHULmw0dDRNuk8ogWyGs=",
			"path": "github.com/uber/jaeger-client-go/internal/baggage",
			"revision": "252d853b2a4f3cfc98bb89c3a8bb3d3aa50ed4d6",
			"revisionTime": "2018-07-13T19:06:20Z"
		},
		{
			"checksumSHA1": "tZqlcHV1XoLdZp9jfnydzsZAvYo=",
			"path": "github.com/uber/jaeger-client-go/internal/baggage/remote",
			"revision": "252d853b2a4f3cfc98bb89c3a8bb3d3aa50ed4d6",
			"revisionTime": "2018-07-13T19:06:20Z"
		},
		{
			"checksumSHA1": "QB0L0GrzyMGQp6ivkkxp7a1DPsE=",
			"path": "github.com/uber/jaeger-client-go/internal/spanlog",
			"revision": "252d853b2a4f3cfc98bb89c3a8bb3d3aa50ed4d6",
			"revisionTime": "2018-07-13T19:06:20Z"
		},
		{
			"checksumSHA1": "79HRO/+ekkpwqDB/OMiW+AHJtlE=",
			"path": "github.com/uber/jaeger-client-go/internal/throttler",
			"revision": "252d853b2a4f3cfc98bb89c3a8bb3d3aa50ed4d6",
			"revisionTime": "2018-07-13T19:06:20Z"
		},
		{
			"checksumSHA1": "OVQDWFtFMs+NODe0F/S5kYViQco=",
			"path": "github.com/uber/jaeger-client-go/internal/throttler/remote",
			"revision": "252d853b2a4f3cfc98bb89c3a8bb3d3aa50ed4d6",
			"revisionTime": "2018-07-13T19:06:20Z"
		},
		{
			"checksumSHA1": "tMP/vxbHwNAbOEaUhic5/meKfac=",
			"path": "github.com/uber/jaeger-client-go/log",
			"revision": "252d853b2a4f3cfc98bb89c3a8bb3d3aa50ed4d6",
			"revisionTime": "2018-07-13T19:06:20Z"
		},
		{
			"checksumSHA1": "j4WrA/B2SJCqHxttCQ+TYbmtQqE=",
			"path": "github.com/uber/jaeger-client-go/rpcmetrics",
			"revision": "252d853b2a4f3cfc98bb89c3a8bb3d3aa50ed4d6",
			"revisionTime": "2018-07-13T19:06:20Z"
		},
		{
			"checksumSHA1": "+ffspyTBQLql2UiU6muvfWR/m1o=",
			"path": "github.com/uber/jaeger-client-go/thrift",
			"revision": "252d853b2a4f3cfc98bb89c3a8bb3d3aa50ed4d6",
			"revisionTime": "2018-07-13T19:06:20Z"
		},
		{
			"checksumSHA1": "fMIQ4sJFCkqFYhXvvLKIlofqxvY=",
			"path": "github.com/uber/jaeger-client-go/thrift-gen/agent",
			"revision": "252d853b2a4f3cfc98bb89c3a8bb3d3aa50ed4d6",
			"revisionTime": "2018-07-13T19:06:20Z"
		},
		{
			"checksumSHA1": "fRR2p+JAp7paApf32YuQuWU7yzY=",
			"path": "github.com/uber/jaeger-client-go/thrift-gen/baggage",
			"revision": "252d853b2a4f3cfc98bb89c3a8bb3d3aa50ed4d6",
			"revisionTime": "2018-07-13T19:06:20Z"
		},
		{
			"checksumSHA1": "JZkMEOmiOFFEuGCsDOVLK5RzvMM=",
			"path": "github.com/uber/jaeger-client-go/thrift-gen/jaeger",
			"revision": "252d853b2a4f3cfc98bb89c3a8bb3d3aa50ed4d6",
			"revisionTime": "2018-07-13T19:06:20Z"
		},
		{
			"checksumSHA1": "0teQUhTqTE1fLs+vbnTTzWOqdEQ=",
			"path": "github.com/uber/jaeger-client-go/thrift-gen/sampling",
			"revision": "252d853b2a4f3cfc98bb89c3a8bb3d3aa50ed4d6",
			"revisionTime": "2018-07-13T19:06:20Z"
		},
		{
			"checksumSHA1": "Nx5witfz05BSO2YlFzh2Gno6bA0=",
			"path": "github.com/uber/jaeger-client-go/thrift-gen/zipkincore",
			"revision": "252d853b2a4f3cfc98bb89c3a8bb3d3aa50ed4d6",
			"revisionTime": "2018-07-13T19:06:20Z"
		},
		{
			"checksumSHA1": "DKwwIk9vq53IKO7RKccat9cnqeo=",
			"path": "github.com/uber/jaeger-client-go/utils",
			"revision": "252d853b2a4f3cfc98bb89c3a8bb3d3aa50ed4d6",
			"revisionTime": "2018-07-13T19:06:20Z"
		},
		{
			"checksumSHA1": "k1iaOSBmLp3TpGvHNnRQXyJfwyI=",
			"path": "github.com/uber/jaeger-lib/metrics",
			"revision": "a51202d6f4a7e5a219e3841a43614ff7187ae7f1",
			"revisionTime": "2018-06-15T20:27:29Z"
		},
		{
			"checksumSHA1": "+GRNcdfnAibgtDObICxZIFk7i9Q=",
			"path": "gitlab.com/gitlab-org/gitaly-proto/go",
			"revision": "b26cda22da41c708d18be78c519a38810acfdc80",
			"revisionTime": "2018-07-31T12:04:23Z",
			"version": "v0.111.0",
			"versionExact": "v0.111.0"
		},
		{
			"checksumSHA1": "SbYAalNU5azT8lJGerDI4I/Nw84=",
			"path": "gitlab.com/gitlab-org/gitaly/auth",
			"revision": "8a8daada771e4659baeb6fc08178179ea78010a6",
			"revisionTime": "2018-09-07T08:03:54Z",
			"version": "v0.120.0",
			"versionExact": "v0.120.0"
		},
		{
			"checksumSHA1": "s53Qjro9ZHX0DV2tCYQXLO2FHqI=",
			"path": "gitlab.com/gitlab-org/gitaly/client",
			"revision": "95a198aef54c42fd8e84c62acc63f0cd620864b3",
			"revisionTime": "2018-01-18T11:33:00Z",
			"version": "v0.71.0",
			"versionExact": "v0.71.0"
		},
		{
			"checksumSHA1": "mifcYH0qXpoPkX5KzXoM3mterWQ=",
			"path": "gitlab.com/gitlab-org/gitaly/streamio",
			"revision": "95a198aef54c42fd8e84c62acc63f0cd620864b3",
			"revisionTime": "2018-01-18T11:33:00Z",
			"version": "v0.71.0",
			"versionExact": "v0.71.0"
		},
		{
			"checksumSHA1": "BGm8lKZmvJbf/YOJLeL1rw2WVjA=",
			"path": "golang.org/x/crypto/ssh/terminal",
			"revision": "e84da0312774c21d64ee2317962ef669b27ffb41",
			"revisionTime": "2018-10-24T13:26:30Z"
		},
		{
			"checksumSHA1": "GtamqiJoL7PGHsN454AoffBFMa8=",
			"path": "golang.org/x/net/context",
			"revision": "9b4f9f5ad5197c79fd623a3638e70d8b26cef344",
			"revisionTime": "2018-10-23T11:20:58Z"
		},
		{
			"checksumSHA1": "pCY4YtdNKVBYRbNvODjx8hj0hIs=",
			"path": "golang.org/x/net/http/httpguts",
			"revision": "9b4f9f5ad5197c79fd623a3638e70d8b26cef344",
			"revisionTime": "2018-10-23T11:20:58Z"
		},
		{
			"checksumSHA1": "N0asyGBBR6/7qIdCpdb2OxAyv4U=",
			"path": "golang.org/x/net/http2",
			"revision": "9b4f9f5ad5197c79fd623a3638e70d8b26cef344",
			"revisionTime": "2018-10-23T11:20:58Z"
		},
		{
			"checksumSHA1": "KZniwnfpWkaTPhUQDUTvgex/7y0=",
			"path": "golang.org/x/net/http2/hpack",
			"revision": "9b4f9f5ad5197c79fd623a3638e70d8b26cef344",
			"revisionTime": "2018-10-23T11:20:58Z"
		},
		{
			"checksumSHA1": "RcrB7tgYS/GMW4QrwVdMOTNqIU8=",
			"path": "golang.org/x/net/idna",
			"revision": "9b4f9f5ad5197c79fd623a3638e70d8b26cef344",
			"revisionTime": "2018-10-23T11:20:58Z"
		},
		{
			"checksumSHA1": "UxahDzW2v4mf/+aFxruuupaoIwo=",
			"path": "golang.org/x/net/internal/timeseries",
			"revision": "9b4f9f5ad5197c79fd623a3638e70d8b26cef344",
			"revisionTime": "2018-10-23T11:20:58Z"
		},
		{
			"checksumSHA1": "6ckrK99wkirarIfFNX4+AHWBEHM=",
			"path": "golang.org/x/net/trace",
			"revision": "9b4f9f5ad5197c79fd623a3638e70d8b26cef344",
			"revisionTime": "2018-10-23T11:20:58Z"
		},
		{
			"checksumSHA1": "lYGArzap6by5XtK+vLqTC9OfVkg=",
			"path": "golang.org/x/sys/unix",
			"revision": "2772b66316d2c587efeb188dcd5ebc6987656e84",
			"revisionTime": "2018-10-17T18:36:36Z"
		},
		{
			"checksumSHA1": "Y7nctMxT58lRM78VtElPerhcnEs=",
			"path": "golang.org/x/sys/windows",
			"revision": "2772b66316d2c587efeb188dcd5ebc6987656e84",
			"revisionTime": "2018-10-17T18:36:36Z"
		},
		{
			"checksumSHA1": "CbpjEkkOeh0fdM/V8xKDdI0AA88=",
			"path": "golang.org/x/text/secure/bidirule",
			"revision": "4d1c5fb19474adfe9562c9847ba425e7da817e81",
			"revisionTime": "2018-09-21T09:56:34Z"
		},
		{
			"checksumSHA1": "ziMb9+ANGRJSSIuxYdRbA+cDRBQ=",
			"path": "golang.org/x/text/transform",
			"revision": "4d1c5fb19474adfe9562c9847ba425e7da817e81",
			"revisionTime": "2018-09-21T09:56:34Z"
		},
		{
			"checksumSHA1": "Qw4qdlZHCnBurAPPrSt+EKPIngM=",
			"path": "golang.org/x/text/unicode/bidi",
			"revision": "4d1c5fb19474adfe9562c9847ba425e7da817e81",
			"revisionTime": "2018-09-21T09:56:34Z"
		},
		{
			"checksumSHA1": "XJr6+rzzxASewSbC/SCStyGlmuw=",
			"path": "golang.org/x/text/unicode/norm",
			"revision": "4d1c5fb19474adfe9562c9847ba425e7da817e81",
			"revisionTime": "2018-09-21T09:56:34Z"
		},
		{
			"checksumSHA1": "MgYFT27I9gfAtSVBpGVqkCYOj3U=",
			"path": "google.golang.org/genproto/googleapis/rpc/status",
			"revision": "94acd270e44e65579b9ee3cdab25034d33fed608",
			"revisionTime": "2018-10-16T17:01:14Z",
			"version": "master",
			"versionExact": "master"
		},
		{
			"checksumSHA1": "O6SQTcVdhL+4betKp/7ketCc/AU=",
			"path": "google.golang.org/grpc",
			"revision": "2e463a05d100327ca47ac218281906921038fd95",
			"revisionTime": "2018-10-23T17:37:47Z",
			"version": "v1",
			"versionExact": "v1.16.0"
		},
		{
			"checksumSHA1": "9KEKKMRAdFnz2sMBXbb33ZLS8Oo=",
			"path": "google.golang.org/grpc/balancer",
			"revision": "2e463a05d100327ca47ac218281906921038fd95",
			"revisionTime": "2018-10-23T17:37:47Z",
			"version": "v1",
			"versionExact": "v1.16.0"
		},
		{
			"checksumSHA1": "lw+L836hLeH8+//le+C+ycddCCU=",
			"path": "google.golang.org/grpc/balancer/base",
			"revision": "2e463a05d100327ca47ac218281906921038fd95",
			"revisionTime": "2018-10-23T17:37:47Z",
			"version": "v1",
			"versionExact": "v1.16.0"
		},
		{
			"checksumSHA1": "DJ1AtOk4Pu7bqtUMob95Hw8HPNw=",
			"path": "google.golang.org/grpc/balancer/roundrobin",
			"revision": "2e463a05d100327ca47ac218281906921038fd95",
			"revisionTime": "2018-10-23T17:37:47Z",
			"version": "v1",
			"versionExact": "v1.16.0"
		},
		{
			"checksumSHA1": "R3tuACGAPyK4lr+oSNt1saUzC0M=",
			"path": "google.golang.org/grpc/codes",
			"revision": "2e463a05d100327ca47ac218281906921038fd95",
			"revisionTime": "2018-10-23T17:37:47Z",
			"version": "v1",
			"versionExact": "v1.16.0"
		},
		{
			"checksumSHA1": "XH2WYcDNwVO47zYShREJjcYXm0Y=",
			"path": "google.golang.org/grpc/connectivity",
			"revision": "2e463a05d100327ca47ac218281906921038fd95",
			"revisionTime": "2018-10-23T17:37:47Z",
			"version": "v1",
			"versionExact": "v1.16.0"
		},
		{
			"checksumSHA1": "5r6NIQY1c3NjwLtxUOo/BcUOqFo=",
			"path": "google.golang.org/grpc/credentials",
			"revision": "2e463a05d100327ca47ac218281906921038fd95",
			"revisionTime": "2018-10-23T17:37:47Z",
			"version": "v1",
			"versionExact": "v1.16.0"
		},
		{
			"checksumSHA1": "cfLb+pzWB+Glwp82rgfcEST1mv8=",
			"path": "google.golang.org/grpc/encoding",
			"revision": "2e463a05d100327ca47ac218281906921038fd95",
			"revisionTime": "2018-10-23T17:37:47Z",
			"version": "v1",
			"versionExact": "v1.16.0"
		},
		{
			"checksumSHA1": "LKKkn7EYA+Do9Qwb2/SUKLFNxoo=",
			"path": "google.golang.org/grpc/encoding/proto",
			"revision": "2e463a05d100327ca47ac218281906921038fd95",
			"revisionTime": "2018-10-23T17:37:47Z",
			"version": "v1",
			"versionExact": "v1.16.0"
		},
		{
			"checksumSHA1": "ZPPSFisPDz2ANO4FBZIft+fRxyk=",
			"path": "google.golang.org/grpc/grpclog",
			"revision": "2e463a05d100327ca47ac218281906921038fd95",
			"revisionTime": "2018-10-23T17:37:47Z",
			"version": "v1",
			"versionExact": "v1.16.0"
		},
		{
			"checksumSHA1": "LVvnj/+AVrdZMDw0DZ8D/vI24+M=",
			"path": "google.golang.org/grpc/internal",
			"revision": "2e463a05d100327ca47ac218281906921038fd95",
			"revisionTime": "2018-10-23T17:37:47Z",
			"version": "v1",
			"versionExact": "v1.16.0"
		},
		{
			"checksumSHA1": "uDJA7QK2iGnEwbd9TPqkLaM+xuU=",
			"path": "google.golang.org/grpc/internal/backoff",
			"revision": "2e463a05d100327ca47ac218281906921038fd95",
			"revisionTime": "2018-10-23T17:37:47Z",
			"version": "v1",
			"versionExact": "v1.16.0"
		},
		{
			"checksumSHA1": "V6eyqZJfYh+cX+I/AxPVjkQLjTM=",
			"path": "google.golang.org/grpc/internal/channelz",
			"revision": "2e463a05d100327ca47ac218281906921038fd95",
			"revisionTime": "2018-10-23T17:37:47Z",
			"version": "v1",
			"versionExact": "v1.16.0"
		},
		{
			"checksumSHA1": "5dFUCEaPjKwza9kwKqgljp8ckU4=",
			"path": "google.golang.org/grpc/internal/envconfig",
			"revision": "2e463a05d100327ca47ac218281906921038fd95",
			"revisionTime": "2018-10-23T17:37:47Z",
			"version": "v1",
			"versionExact": "v1.16.0"
		},
		{
			"checksumSHA1": "70gndc/uHwyAl3D45zqp7vyHWlo=",
			"path": "google.golang.org/grpc/internal/grpcrand",
			"revision": "2e463a05d100327ca47ac218281906921038fd95",
			"revisionTime": "2018-10-23T17:37:47Z",
			"version": "v1",
			"versionExact": "v1.16.0"
		},
		{
			"checksumSHA1": "0r7S4jTgUIatKqL/8ra0J7Q5iO0=",
			"path": "google.golang.org/grpc/internal/transport",
			"revision": "2e463a05d100327ca47ac218281906921038fd95",
			"revisionTime": "2018-10-23T17:37:47Z",
			"version": "v1",
			"versionExact": "v1.16.0"
		},
		{
			"checksumSHA1": "350+v+N+AuknxomqjND19nR969g=",
			"path": "google.golang.org/grpc/keepalive",
			"revision": "2e463a05d100327ca47ac218281906921038fd95",
			"revisionTime": "2018-10-23T17:37:47Z",
			"version": "v1",
			"versionExact": "v1.16.0"
		},
		{
			"checksumSHA1": "OjIAi5AzqlQ7kLtdAyjvdgMf6hc=",
			"path": "google.golang.org/grpc/metadata",
			"revision": "2e463a05d100327ca47ac218281906921038fd95",
			"revisionTime": "2018-10-23T17:37:47Z",
			"version": "v1",
			"versionExact": "v1.16.0"
		},
		{
			"checksumSHA1": "VvGBoawND0urmYDy11FT+U1IHtU=",
			"path": "google.golang.org/grpc/naming",
			"revision": "2e463a05d100327ca47ac218281906921038fd95",
			"revisionTime": "2018-10-23T17:37:47Z",
			"version": "v1",
			"versionExact": "v1.16.0"
		},
		{
			"checksumSHA1": "n5EgDdBqFMa2KQFhtl+FF/4gIFo=",
			"path": "google.golang.org/grpc/peer",
			"revision": "2e463a05d100327ca47ac218281906921038fd95",
			"revisionTime": "2018-10-23T17:37:47Z",
			"version": "v1",
			"versionExact": "v1.16.0"
		},
		{
			"checksumSHA1": "GEq6wwE1qWLmkaM02SjxBmmnHDo=",
			"path": "google.golang.org/grpc/resolver",
			"revision": "2e463a05d100327ca47ac218281906921038fd95",
			"revisionTime": "2018-10-23T17:37:47Z",
			"version": "v1",
			"versionExact": "v1.16.0"
		},
		{
			"checksumSHA1": "grHAHa6Fi3WBsXJpmlEOlRbWWVg=",
			"path": "google.golang.org/grpc/resolver/dns",
			"revision": "2e463a05d100327ca47ac218281906921038fd95",
			"revisionTime": "2018-10-23T17:37:47Z",
			"version": "v1",
			"versionExact": "v1.16.0"
		},
		{
			"checksumSHA1": "zs9M4xE8Lyg4wvuYvR00XoBxmuw=",
			"path": "google.golang.org/grpc/resolver/passthrough",
			"revision": "2e463a05d100327ca47ac218281906921038fd95",
			"revisionTime": "2018-10-23T17:37:47Z",
			"version": "v1",
			"versionExact": "v1.16.0"
		},
		{
			"checksumSHA1": "YclPgme2gT3S0hTkHVdE1zAxJdo=",
			"path": "google.golang.org/grpc/stats",
			"revision": "2e463a05d100327ca47ac218281906921038fd95",
			"revisionTime": "2018-10-23T17:37:47Z",
			"version": "v1",
			"versionExact": "v1.16.0"
		},
		{
			"checksumSHA1": "hFyBO5vgsMamKhUOSyPCqROk1vo=",
			"path": "google.golang.org/grpc/status",
			"revision": "2e463a05d100327ca47ac218281906921038fd95",
			"revisionTime": "2018-10-23T17:37:47Z",
			"version": "v1",
			"versionExact": "v1.16.0"
		},
		{
			"checksumSHA1": "qvArRhlrww5WvRmbyMF2mUfbJew=",
			"path": "google.golang.org/grpc/tap",
			"revision": "2e463a05d100327ca47ac218281906921038fd95",
			"revisionTime": "2018-10-23T17:37:47Z",
			"version": "v1",
			"versionExact": "v1.16.0"
		}
	],
	"rootPath": "gitlab.com/gitlab-org/gitlab-workhorse"
}<|MERGE_RESOLUTION|>--- conflicted
+++ resolved
@@ -44,17 +44,7 @@
 			"versionExact": "v1.0.0"
 		},
 		{
-<<<<<<< HEAD
-			"checksumSHA1": "7gK+lSShSu1NRw83/A95BcgMqsI=",
-			"path": "github.com/codahale/hdrhistogram",
-			"revision": "3a0bb77429bd3a61596f5e8a3172445844342120",
-			"revisionTime": "2016-10-10T02:54:55Z"
-		},
-		{
-			"checksumSHA1": "dvabztWVQX8f6oMLRyv4dLH+TGY=",
-=======
 			"checksumSHA1": "CSPbwbyzqA6sfORicn4HFtIhF/c=",
->>>>>>> 70b9e1f1
 			"path": "github.com/davecgh/go-spew/spew",
 			"revision": "8991bc29aa16c548c550c7ff78260e27b9ab7c73",
 			"revisionTime": "2018-02-21T22:46:20Z",
@@ -184,30 +174,6 @@
 			"versionExact": "v1.0.0"
 		},
 		{
-			"checksumSHA1": "ZRhE1BjkcaROD1NZMZwICtPemTs=",
-			"path": "github.com/grpc-ecosystem/go-grpc-middleware",
-			"revision": "e9c5d9645c437ab1b204cff969a2c0fb16cd4276",
-			"revisionTime": "2018-05-22T10:52:15Z"
-		},
-		{
-			"checksumSHA1": "Rf3QgJeAX2809t/DZvMjZbGHe9U=",
-			"path": "github.com/grpc-ecosystem/go-grpc-middleware/tags",
-			"revision": "e9c5d9645c437ab1b204cff969a2c0fb16cd4276",
-			"revisionTime": "2018-05-22T10:52:15Z"
-		},
-		{
-			"checksumSHA1": "40Idbv0LvYI4eMdoV3UCFH0zvjA=",
-			"path": "github.com/grpc-ecosystem/go-grpc-middleware/tracing/opentracing",
-			"revision": "e9c5d9645c437ab1b204cff969a2c0fb16cd4276",
-			"revisionTime": "2018-05-22T10:52:15Z"
-		},
-		{
-			"checksumSHA1": "L5z1C445GhhQmDKSisTFv754LdU=",
-			"path": "github.com/grpc-ecosystem/go-grpc-middleware/util/metautils",
-			"revision": "e9c5d9645c437ab1b204cff969a2c0fb16cd4276",
-			"revisionTime": "2018-05-22T10:52:15Z"
-		},
-		{
 			"checksumSHA1": "3iVD2sJv4uYnA8YgkR8yzZiUF7o=",
 			"path": "github.com/grpc-ecosystem/go-grpc-prometheus",
 			"revision": "c225b8c3b01faf2899099b768856a9e916e5087b",
@@ -273,30 +239,6 @@
 			"versionExact": "v0.8.0"
 		},
 		{
-			"checksumSHA1": "wIcN7tZiF441h08RHAm4NV8cYO4=",
-			"path": "github.com/opentracing/opentracing-go",
-			"revision": "bd9c3193394760d98b2fa6ebb2291f0cd1d06a7d",
-			"revisionTime": "2018-06-06T20:41:48Z"
-		},
-		{
-			"checksumSHA1": "uhDxBvLEqRAMZKgpTZ8MFuLIIM8=",
-			"path": "github.com/opentracing/opentracing-go/ext",
-			"revision": "bd9c3193394760d98b2fa6ebb2291f0cd1d06a7d",
-			"revisionTime": "2018-06-06T20:41:48Z"
-		},
-		{
-			"checksumSHA1": "tnkdNJbJxNKuPZMWapP1xhKIIGw=",
-			"path": "github.com/opentracing/opentracing-go/log",
-			"revision": "bd9c3193394760d98b2fa6ebb2291f0cd1d06a7d",
-			"revisionTime": "2018-06-06T20:41:48Z"
-		},
-		{
-			"checksumSHA1": "ljd3FhYRJ91cLZz3wsH9BQQ2JbA=",
-			"path": "github.com/pkg/errors",
-			"revision": "816c9085562cd7ee03e7f8188a1cfd942858cded",
-			"revisionTime": "2018-03-11T21:45:15Z"
-		},
-		{
 			"checksumSHA1": "LuFv4/jlrmFNnDb/5SCSEPAM9vU=",
 			"path": "github.com/pmezard/go-difflib/difflib",
 			"revision": "792786c7400a136282c1664665ae0a8db921c6c2",
@@ -433,112 +375,6 @@
 			"versionExact": "v1.2.2"
 		},
 		{
-			"checksumSHA1": "BXII0h8izCk5FyQuQVxKl32bxZU=",
-			"path": "github.com/uber/jaeger-client-go",
-			"revision": "b043381d944715b469fd6b37addfd30145ca1758",
-			"revisionTime": "2018-04-30T18:04:15Z",
-			"version": "v2.14.0",
-			"versionExact": "v2.14.0"
-		},
-		{
-			"checksumSHA1": "9j9bzgXJfFsdnPnBbBYNmnCC4N4=",
-			"path": "github.com/uber/jaeger-client-go/config",
-			"revision": "b043381d944715b469fd6b37addfd30145ca1758",
-			"revisionTime": "2018-04-30T18:04:15Z",
-			"version": "v2.14.0",
-			"versionExact": "v2.14.0"
-		},
-		{
-			"checksumSHA1": "KM5UXTWkHULmw0dDRNuk8ogWyGs=",
-			"path": "github.com/uber/jaeger-client-go/internal/baggage",
-			"revision": "252d853b2a4f3cfc98bb89c3a8bb3d3aa50ed4d6",
-			"revisionTime": "2018-07-13T19:06:20Z"
-		},
-		{
-			"checksumSHA1": "tZqlcHV1XoLdZp9jfnydzsZAvYo=",
-			"path": "github.com/uber/jaeger-client-go/internal/baggage/remote",
-			"revision": "252d853b2a4f3cfc98bb89c3a8bb3d3aa50ed4d6",
-			"revisionTime": "2018-07-13T19:06:20Z"
-		},
-		{
-			"checksumSHA1": "QB0L0GrzyMGQp6ivkkxp7a1DPsE=",
-			"path": "github.com/uber/jaeger-client-go/internal/spanlog",
-			"revision": "252d853b2a4f3cfc98bb89c3a8bb3d3aa50ed4d6",
-			"revisionTime": "2018-07-13T19:06:20Z"
-		},
-		{
-			"checksumSHA1": "79HRO/+ekkpwqDB/OMiW+AHJtlE=",
-			"path": "github.com/uber/jaeger-client-go/internal/throttler",
-			"revision": "252d853b2a4f3cfc98bb89c3a8bb3d3aa50ed4d6",
-			"revisionTime": "2018-07-13T19:06:20Z"
-		},
-		{
-			"checksumSHA1": "OVQDWFtFMs+NODe0F/S5kYViQco=",
-			"path": "github.com/uber/jaeger-client-go/internal/throttler/remote",
-			"revision": "252d853b2a4f3cfc98bb89c3a8bb3d3aa50ed4d6",
-			"revisionTime": "2018-07-13T19:06:20Z"
-		},
-		{
-			"checksumSHA1": "tMP/vxbHwNAbOEaUhic5/meKfac=",
-			"path": "github.com/uber/jaeger-client-go/log",
-			"revision": "252d853b2a4f3cfc98bb89c3a8bb3d3aa50ed4d6",
-			"revisionTime": "2018-07-13T19:06:20Z"
-		},
-		{
-			"checksumSHA1": "j4WrA/B2SJCqHxttCQ+TYbmtQqE=",
-			"path": "github.com/uber/jaeger-client-go/rpcmetrics",
-			"revision": "252d853b2a4f3cfc98bb89c3a8bb3d3aa50ed4d6",
-			"revisionTime": "2018-07-13T19:06:20Z"
-		},
-		{
-			"checksumSHA1": "+ffspyTBQLql2UiU6muvfWR/m1o=",
-			"path": "github.com/uber/jaeger-client-go/thrift",
-			"revision": "252d853b2a4f3cfc98bb89c3a8bb3d3aa50ed4d6",
-			"revisionTime": "2018-07-13T19:06:20Z"
-		},
-		{
-			"checksumSHA1": "fMIQ4sJFCkqFYhXvvLKIlofqxvY=",
-			"path": "github.com/uber/jaeger-client-go/thrift-gen/agent",
-			"revision": "252d853b2a4f3cfc98bb89c3a8bb3d3aa50ed4d6",
-			"revisionTime": "2018-07-13T19:06:20Z"
-		},
-		{
-			"checksumSHA1": "fRR2p+JAp7paApf32YuQuWU7yzY=",
-			"path": "github.com/uber/jaeger-client-go/thrift-gen/baggage",
-			"revision": "252d853b2a4f3cfc98bb89c3a8bb3d3aa50ed4d6",
-			"revisionTime": "2018-07-13T19:06:20Z"
-		},
-		{
-			"checksumSHA1": "JZkMEOmiOFFEuGCsDOVLK5RzvMM=",
-			"path": "github.com/uber/jaeger-client-go/thrift-gen/jaeger",
-			"revision": "252d853b2a4f3cfc98bb89c3a8bb3d3aa50ed4d6",
-			"revisionTime": "2018-07-13T19:06:20Z"
-		},
-		{
-			"checksumSHA1": "0teQUhTqTE1fLs+vbnTTzWOqdEQ=",
-			"path": "github.com/uber/jaeger-client-go/thrift-gen/sampling",
-			"revision": "252d853b2a4f3cfc98bb89c3a8bb3d3aa50ed4d6",
-			"revisionTime": "2018-07-13T19:06:20Z"
-		},
-		{
-			"checksumSHA1": "Nx5witfz05BSO2YlFzh2Gno6bA0=",
-			"path": "github.com/uber/jaeger-client-go/thrift-gen/zipkincore",
-			"revision": "252d853b2a4f3cfc98bb89c3a8bb3d3aa50ed4d6",
-			"revisionTime": "2018-07-13T19:06:20Z"
-		},
-		{
-			"checksumSHA1": "DKwwIk9vq53IKO7RKccat9cnqeo=",
-			"path": "github.com/uber/jaeger-client-go/utils",
-			"revision": "252d853b2a4f3cfc98bb89c3a8bb3d3aa50ed4d6",
-			"revisionTime": "2018-07-13T19:06:20Z"
-		},
-		{
-			"checksumSHA1": "k1iaOSBmLp3TpGvHNnRQXyJfwyI=",
-			"path": "github.com/uber/jaeger-lib/metrics",
-			"revision": "a51202d6f4a7e5a219e3841a43614ff7187ae7f1",
-			"revisionTime": "2018-06-15T20:27:29Z"
-		},
-		{
 			"checksumSHA1": "+GRNcdfnAibgtDObICxZIFk7i9Q=",
 			"path": "gitlab.com/gitlab-org/gitaly-proto/go",
 			"revision": "b26cda22da41c708d18be78c519a38810acfdc80",
