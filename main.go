/*
gitlab-workhorse handles slow requests for GitLab

This HTTP server can service 'git clone', 'git push' etc. commands
from Git clients that use the 'smart' Git HTTP protocol (git-upload-pack
and git-receive-pack). It is intended to be deployed behind NGINX
(for request routing and SSL termination) with access to a GitLab
backend (for authentication and authorization) and local disk access
to Git repositories managed by GitLab. In GitLab, this role was previously
performed by gitlab-grack.

In this file we start the web server and hand off to the upstream type.
*/
package main

import (
	"flag"
	"fmt"
	"log"
	"net"
	"net/http"
	_ "net/http/pprof"
	"os"
	"syscall"
	"time"

	"gitlab.com/gitlab-org/gitlab-workhorse/internal/queueing"
	"gitlab.com/gitlab-org/gitlab-workhorse/internal/upstream"
)

// Current version of GitLab Workhorse
var Version = "(unknown version)" // Set at build time in the Makefile

var printVersion = flag.Bool("version", false, "Print version and exit")
var listenAddr = flag.String("listenAddr", "localhost:8181", "Listen address for HTTP server")
var listenNetwork = flag.String("listenNetwork", "tcp", "Listen 'network' (tcp, tcp4, tcp6, unix)")
var listenUmask = flag.Int("listenUmask", 0, "Umask for Unix socket")
var authBackend = flag.String("authBackend", upstream.DefaultBackend.String(), "Authentication/authorization backend")
var authSocket = flag.String("authSocket", "", "Optional: Unix domain socket to dial authBackend at")
var pprofListenAddr = flag.String("pprofListenAddr", "", "pprof listening address, e.g. 'localhost:6060'")
var documentRoot = flag.String("documentRoot", "public", "Path to static files content")
var proxyHeadersTimeout = flag.Duration("proxyHeadersTimeout", 5*time.Minute, "How long to wait for response headers when proxying the request")
var developmentMode = flag.Bool("developmentMode", false, "Allow to serve assets from Rails app")
var secretPath = flag.String("secretPath", "./.gitlab_workhorse_secret", "File with secret key to authenticate with authBackend")
<<<<<<< HEAD
var requestBufferSize = flag.Uint("requestBufferSize", 0, "Buffer size for request body buffers (0 means no buffering)")
=======
var apiLimit = flag.Uint("apiLimit", 0, "Number of API requests allowed at single time")
var apiQueueLimit = flag.Uint("apiQueueLimit", 0, "Number of API requests allowed to be queued")
var apiQueueTimeout = flag.Duration("apiQueueDuration", queueing.DefaultTimeout, "Maximum queueing duration of requests")
>>>>>>> 15dcdbd4

func main() {
	flag.Usage = func() {
		fmt.Fprintf(os.Stderr, "Usage of %s:\n", os.Args[0])
		fmt.Fprintf(os.Stderr, "\n  %s [OPTIONS]\n\nOptions:\n", os.Args[0])
		flag.PrintDefaults()
	}
	flag.Parse()

	version := fmt.Sprintf("gitlab-workhorse %s", Version)
	if *printVersion {
		fmt.Println(version)
		os.Exit(0)
	}

	backendURL, err := parseAuthBackend(*authBackend)
	if err != nil {
		fmt.Fprintf(os.Stderr, "invalid authBackend: %v\n", err)
		os.Exit(1)
	}

	log.Printf("Starting %s", version)

	// Good housekeeping for Unix sockets: unlink before binding
	if *listenNetwork == "unix" {
		if err := os.Remove(*listenAddr); err != nil && !os.IsNotExist(err) {
			log.Fatal(err)
		}
	}

	// Change the umask only around net.Listen()
	oldUmask := syscall.Umask(*listenUmask)
	listener, err := net.Listen(*listenNetwork, *listenAddr)
	syscall.Umask(oldUmask)
	if err != nil {
		log.Fatal(err)
	}

	// The profiler will only be activated by HTTP requests. HTTP
	// requests can only reach the profiler if we start a listener. So by
	// having no profiler HTTP listener by default, the profiler is
	// effectively disabled by default.
	if *pprofListenAddr != "" {
		go func() {
			log.Print(http.ListenAndServe(*pprofListenAddr, nil))
		}()
	}

<<<<<<< HEAD
	up := upstream.NewUpstream(
		backendURL,
		*authSocket,
		Version,
		*secretPath,
		*documentRoot,
		*developmentMode,
		*proxyHeadersTimeout,
		*requestBufferSize,
	)
=======
	upConfig := upstream.Config{
		Backend:             backendURL,
		Socket:              *authSocket,
		Version:             Version,
		SecretPath:          *secretPath,
		DocumentRoot:        *documentRoot,
		DevelopmentMode:     *developmentMode,
		ProxyHeadersTimeout: *proxyHeadersTimeout,
		APILimit:            *apiLimit,
		APIQueueLimit:       *apiQueueLimit,
		APIQueueTimeout:     *apiQueueTimeout,
	}

	up := wrapRaven(upstream.NewUpstream(upConfig))
>>>>>>> 15dcdbd4

	log.Fatal(http.Serve(listener, up))
}<|MERGE_RESOLUTION|>--- conflicted
+++ resolved
@@ -42,13 +42,10 @@
 var proxyHeadersTimeout = flag.Duration("proxyHeadersTimeout", 5*time.Minute, "How long to wait for response headers when proxying the request")
 var developmentMode = flag.Bool("developmentMode", false, "Allow to serve assets from Rails app")
 var secretPath = flag.String("secretPath", "./.gitlab_workhorse_secret", "File with secret key to authenticate with authBackend")
-<<<<<<< HEAD
-var requestBufferSize = flag.Uint("requestBufferSize", 0, "Buffer size for request body buffers (0 means no buffering)")
-=======
 var apiLimit = flag.Uint("apiLimit", 0, "Number of API requests allowed at single time")
 var apiQueueLimit = flag.Uint("apiQueueLimit", 0, "Number of API requests allowed to be queued")
 var apiQueueTimeout = flag.Duration("apiQueueDuration", queueing.DefaultTimeout, "Maximum queueing duration of requests")
->>>>>>> 15dcdbd4
+var requestBufferSize = flag.Uint("requestBufferSize", 0, "Buffer size for request body buffers (0 means no buffering)")
 
 func main() {
 	flag.Usage = func() {
@@ -97,18 +94,6 @@
 		}()
 	}
 
-<<<<<<< HEAD
-	up := upstream.NewUpstream(
-		backendURL,
-		*authSocket,
-		Version,
-		*secretPath,
-		*documentRoot,
-		*developmentMode,
-		*proxyHeadersTimeout,
-		*requestBufferSize,
-	)
-=======
 	upConfig := upstream.Config{
 		Backend:             backendURL,
 		Socket:              *authSocket,
@@ -120,10 +105,10 @@
 		APILimit:            *apiLimit,
 		APIQueueLimit:       *apiQueueLimit,
 		APIQueueTimeout:     *apiQueueTimeout,
+		RequestBufferSize:   *requestBufferSize,
 	}
 
 	up := wrapRaven(upstream.NewUpstream(upConfig))
->>>>>>> 15dcdbd4
 
 	log.Fatal(http.Serve(listener, up))
 }